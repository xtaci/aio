--- conflicted
+++ resolved
@@ -29,13 +29,10 @@
 	ErrDeadline = errors.New("operation exceeded deadline")
 	// ErrEmptyBuffer means the buffer is nil
 	ErrEmptyBuffer = errors.New("empty buffer")
-<<<<<<< HEAD
 	// ErrInvalidDetachResult means the result cannot be used
 	ErrInvalidDetachResult = errors.New("invalid detach result")
-=======
 	// ErrCPUID indicates the given cpuid is invalid
 	ErrCPUID = errors.New("no such core")
->>>>>>> fbfb9567
 )
 
 var (
